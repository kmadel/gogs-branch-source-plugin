--- conflicted
+++ resolved
@@ -157,11 +157,7 @@
     protected String id() {
         return getGogsServerUrl() + "::" + repoOwner ;
     }
-<<<<<<< HEAD
-
-=======
-    
->>>>>>> 0418f76c
+
     @Override
     public void visitSources(SCMSourceObserver observer) throws IOException, InterruptedException {
         TaskListener listener = observer.getListener();
