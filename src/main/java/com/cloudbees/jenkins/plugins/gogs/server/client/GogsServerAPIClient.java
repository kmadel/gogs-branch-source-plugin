--- conflicted
+++ resolved
@@ -78,10 +78,6 @@
     private static final String API_CONTENT_PATH = API_BASE_PATH + "/repos/%s/%s/raw/%s/%s";
     private static final String API_ISSUES_PATH = API_BASE_PATH + "/repos/%s/%s/issues";
     private static final int DEFAULT_REPOSITORY_READ_LIMIT = 1000;
-<<<<<<< HEAD
-
-=======
->>>>>>> 81f69e89
 
     /**
      * Repository owner.
